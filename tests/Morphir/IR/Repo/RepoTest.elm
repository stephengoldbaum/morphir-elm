module Morphir.IR.Repo.RepoTest exposing (..)

import Dict
import Expect
import Morphir.Dependency.DAG as DAG
import Morphir.IR.AccessControlled exposing (Access(..), AccessControlled, public)
import Morphir.IR.Distribution exposing (Distribution(..))
import Morphir.IR.Literal exposing (Literal(..))
import Morphir.IR.Module as Module exposing (ModuleName)
import Morphir.IR.Name as Name exposing (Name)
import Morphir.IR.Repo as Repo exposing (Error(..), Errors, Repo)
<<<<<<< HEAD
import Morphir.IR.SDK.Basics exposing (intType)
import Morphir.IR.Type as Type exposing (Definition(..), Type(..))
=======
import Morphir.IR.Type exposing (Definition(..), Type(..))
>>>>>>> 32198222
import Morphir.IR.Value as Value
import Test exposing (Test, describe, test)


toModuleName : String -> ModuleName
toModuleName string =
    [ Name.fromString string ]


packageName =
    [ Name.fromString "Morphir.IR" ]


insertModuleTest : Test
insertModuleTest =
    let
        repo =
            Repo.empty packageName

        modules =
            [ ( toModuleName "Morphir.IR.Repo", Module.emptyDefinition )
            , ( toModuleName "Morphir.IR.Elm", Module.emptyDefinition )
            ]

        duplicateModules =
            [ ( toModuleName "Morphir.IR.Distribution", Module.emptyDefinition )
            , ( toModuleName "Morphir.IR.Distribution", Module.emptyDefinition )
            ]

        insertModuleIntoRepo : List ( ModuleName, Module.Definition () (Type ()) ) -> Repo -> Result Errors Repo
        insertModuleIntoRepo moduleList localRepo =
            moduleList
                |> List.foldl
                    (\( modName, modDef ) repoResultSoFar ->
                        repoResultSoFar
                            |> Result.andThen
                                (\r ->
                                    Repo.insertModule modName modDef r
                                )
                    )
                    (Ok localRepo)
    in
    describe "Test Module insertion into Repo"
        [ test "Inserting Unique Modules into repo"
            (\_ ->
                case repo |> insertModuleIntoRepo modules of
                    Ok validRepo ->
                        validRepo
                            |> Repo.modules
                            >> Dict.size
                            |> Expect.equal 2

                    Err _ ->
                        Expect.fail "Should Have Inserted Successfully"
            )
        , test "Inserting Duplicate Modules into repo"
            (\_ ->
                case repo |> insertModuleIntoRepo duplicateModules of
                    Ok _ ->
                        Expect.fail "Insertion Into Repo Should Have Failed"

                    Err _ ->
                        Expect.pass
            )
        ]


insertTypeTest : Test
insertTypeTest =
    let
        moduleName =
            toModuleName "Morphir.IR.IncrementalFrontend"

        moduleName2 =
            toModuleName "Morphir.IR.DAG"

        repo : Repo
        repo =
            Repo.empty packageName
                |> Repo.insertModule moduleName Module.emptyDefinition
                |> Result.withDefault (Repo.empty packageName)

        typeList : List ( Name, Definition () )
        typeList =
            [ ( [ "my", "pi" ], TypeAliasDefinition [ [ "my", "pi" ] ] (Variable () [ "3.142" ]) )
            , ( [ "my", "errors" ], TypeAliasDefinition [ [ "my", "errors" ] ] (Variable () [ "TypeCycleDetected", "ValueCycleDetected" ]) )
            ]

        cyclicTypeList : List ( Name, Definition () )
        cyclicTypeList =
            [ ( [ "my", "pi" ], TypeAliasDefinition [] (Reference () ( packageName, moduleName, [ "my", "error" ] ) []) )
            , ( [ "my", "error" ], TypeAliasDefinition [] (Reference () ( packageName, moduleName, [ "my", "pi" ] ) []) )
            ]

        cyclicModuleTypeList : List ( Name, Definition (), ModuleName )
        cyclicModuleTypeList =
            [ ( [ "my", "pi" ], TypeAliasDefinition [] (Reference () ( packageName, moduleName2, [ "a", "variable" ] ) []), moduleName )
            , ( [ "my", "error" ], TypeAliasDefinition [] (Reference () ( packageName, moduleName, [ "another", "variable" ] ) []), moduleName2 )
            ]

        duplicateTypeList : List ( Name, Definition () )
        duplicateTypeList =
            [ ( [ "my", "pi" ], TypeAliasDefinition [ [ "my", "pi" ] ] (Variable () [ "3.142" ]) )
            , ( [ "my", "pi" ], TypeAliasDefinition [ [ "my", "pi" ] ] (Variable () [ "3.142" ]) )
            ]

        repoInsertTypeMethod : List ( Name, Definition () ) -> Result Errors Repo
        repoInsertTypeMethod internalTypeList =
            internalTypeList
                |> List.foldl
                    (\( typeName, typeDef ) repoResultSoFar ->
                        repoResultSoFar
                            |> Result.andThen (Repo.insertType moduleName typeName typeDef)
                    )
                    (Ok repo)

        runSuccessfulInsertTest : List ( Name, Definition () ) -> Int
        runSuccessfulInsertTest parsedTypeList =
            parsedTypeList
                |> repoInsertTypeMethod
                |> Result.withDefault repo
                |> Repo.modules
                |> Dict.get moduleName
                |> Maybe.withDefault (public Module.emptyDefinition)
                |> .value
                |> .types
                |> Dict.size
    in
    describe "Testing Insert Type into Repo Module"
        [ test "Successful Type Insert into Module"
            (\_ ->
                typeList
                    |> runSuccessfulInsertTest
                    |> Expect.equal 2
            )
        , test "Insertion of Types Fails Test"
            (\_ ->
                case repoInsertTypeMethod duplicateTypeList of
                    Ok _ ->
                        Expect.fail "Duplicate Type Should Have Failed"

                    Err _ ->
                        Expect.pass
            )
        , test "Checking For Valid Type Dependency DAG"
            (\_ ->
                typeList
                    |> repoInsertTypeMethod
                    |> (\validRepo ->
                            case validRepo of
                                Ok r ->
                                    Repo.typeDependencies r
                                        |> Expect.notEqual DAG.empty

                                Err _ ->
                                    Expect.fail "Type Dependency DAG Empty"
                       )
            )
        , test "Should fail to insert Cyclic Type"
            (\_ ->
                cyclicTypeList
                    |> repoInsertTypeMethod
                    |> (\invalidRepo ->
                            case invalidRepo of
                                Ok _ ->
                                    Expect.fail "should fail with a CycleDetected Error"

                                Err _ ->
                                    Expect.pass
                       )
            )
        , test "should fail to insert type if type causes Cyclic module dependency"
            (\_ ->
                let
                    updatedRepo =
                        Repo.insertModule (toModuleName "Morphir.IR.DAG") Module.emptyDefinition repo

                    insertTypes =
                        cyclicModuleTypeList
                            |> List.foldl
                                (\( name, def, modname ) repoSoFar ->
                                    repoSoFar
                                        |> Result.andThen (Repo.insertType modname name def)
                                )
                                updatedRepo
                in
                case insertTypes of
                    Ok _ ->
                        Expect.fail "should fail with Cyclic Module Dependency"

                    Err _ ->
                        Expect.pass
            )
        ]


insertValueTest : Test
insertValueTest =
    let
        moduleName =
            toModuleName "Morphir.IR.Distribution"

        repo : Repo
        repo =
            Repo.empty packageName
                |> Repo.insertModule moduleName Module.emptyDefinition
                |> Result.withDefault (Repo.empty packageName)

        uniqueValueList : List ( Name, Value.Definition () (Type ()) )
        uniqueValueList =
            [ ( [ "empty", "function" ]
              , { inputTypes = []
                , outputType = Unit ()
                , body = Value.Literal (Unit ()) (WholeNumberLiteral 0)
                }
              )
            , ( [ "param", "function" ]
              , { inputTypes = []
                , outputType = Unit ()
                , body = Value.Literal (Unit ()) (WholeNumberLiteral 44)
                }
              )
            ]

        duplicateValueList : List ( Name, Value.Definition () (Type ()) )
        duplicateValueList =
            [ ( [ "empty", "Function" ]
              , { inputTypes = []
                , outputType = Unit ()
                , body = Value.Literal (Unit ()) (WholeNumberLiteral 25)
                }
              )
            , ( [ "empty", "Function" ]
              , { inputTypes = []
                , outputType = Unit ()
                , body = Value.Literal (Unit ()) (WholeNumberLiteral 25)
                }
              )
            ]

        valueListWithCyclicModuleDeps : List ( Name, Value.Definition () (Type ()), ModuleName )
        valueListWithCyclicModuleDeps =
            [ ( [ "foo" ]
              , { inputTypes = []
                , outputType = Unit ()
                , body = Value.Reference (Unit ()) ( packageName, toModuleName "Morphir.IR.DAG", [ "bar" ] )
                }
              , moduleName
              )
            , ( [ "bar" ]
              , { inputTypes = []
                , outputType = Unit ()
                , body = Value.Reference (Unit ()) ( packageName, moduleName, [ "foo" ] )
                }
              , toModuleName "Morphir.IR.DAG"
              )
            ]

        cyclicValueList =
            [ ( [ "foo" ]
              , { inputTypes = []
                , outputType = Unit ()
                , body = Value.Reference (Unit ()) ( packageName, moduleName, [ "bar" ] )
                }
              )
            , ( [ "bar" ]
              , { inputTypes = []
                , outputType = Unit ()
                , body = Value.Reference (Unit ()) ( packageName, moduleName, [ "foo" ] )
                }
              )
            ]

        repoInsertValueMethod : List ( Name, Value.Definition () (Type ()) ) -> Repo -> Result Errors Repo
        repoInsertValueMethod valueList currentRepo =
            valueList
                |> List.foldl
                    (\( valueName, valueDef ) repoResultSoFar ->
                        repoResultSoFar
                            |> Result.andThen (Repo.insertTypedValue Public moduleName valueName valueDef)
                    )
                    (Ok currentRepo)
    in
    describe "Testing Value Insertion into Repo Module"
        [ test "Successful Unique Values Insertion into repo module"
            (\_ ->
                repo
                    |> repoInsertValueMethod uniqueValueList
                    |> (\insertResult ->
                            case insertResult of
                                Ok currentRepo ->
                                    Repo.modules currentRepo
                                        |> Dict.get moduleName
                                        |> Maybe.withDefault (public Module.emptyDefinition)
                                        |> .value
                                        |> .values
                                        |> Dict.size
                                        |> Expect.equal 2

                                Err _ ->
                                    Expect.fail "Unique Values Insertion Failed"
                       )
            )
        , test "Insertion of Duplicate Values Fails Test"
            (\_ ->
                case repo |> repoInsertValueMethod duplicateValueList of
                    Ok _ ->
                        Expect.fail "Duplicate Values Should Have Failed"

                    Err _ ->
                        Expect.pass
            )
        , test "Checking For Valid Values Dependency DAG"
            (\_ ->
                repo
                    |> repoInsertValueMethod uniqueValueList
                    |> (\validRepo ->
                            case validRepo of
                                Ok r ->
                                    Repo.valueDependencies r
                                        |> DAG.toList
                                        |> Expect.notEqual []

                                Err _ ->
                                    Expect.fail "Type Dependency DAG Empty"
                       )
            )
        , test "Should fail to insert Cyclic Value Reference"
            (\_ ->
                repo
                    |> repoInsertValueMethod cyclicValueList
                    |> (\invalidRepo ->
                            case invalidRepo of
                                Ok _ ->
                                    Expect.fail "should fail with a CycleDetected Error"

                                Err _ ->
                                    Expect.pass
                       )
            )
        , test "should fail to insert type if type causes Cyclic module dependency"
            (\_ ->
                let
                    updatedRepo =
                        Repo.insertModule (toModuleName "Morphir.IR.DAG") Module.emptyDefinition repo

                    insertValues =
                        valueListWithCyclicModuleDeps
                            |> List.foldl
                                (\( name, def, modname ) repoSoFar ->
                                    repoSoFar
                                        |> Result.andThen (Repo.insertValue modname name def)
                                )
                                updatedRepo
                in
                case insertValues of
                    Ok _ ->
                        Expect.fail "should fail with Cyclic Module Dependency"

                    Err _ ->
                        Expect.pass
            )
        ]


toDistributionTest : Test
toDistributionTest =
    let
        moduleName =
            toModuleName "Morphir.IR.Distribution"

        typeName =
            [ "my", "pi" ]

        typeDef =
            TypeAliasDefinition [ [ "my", "pi" ] ] (Variable () [ "3.142" ])

        valueName =
            [ "empty", "function" ]

        valueDef =
            { inputTypes = []
            , outputType = Unit ()
            , body = Value.Literal (Unit ()) (WholeNumberLiteral 0)
            }
    in
    packageName
        |> Repo.empty
        |> Repo.insertModule moduleName Module.emptyDefinition
        |> Result.andThen
            (Repo.insertType moduleName typeName typeDef)
        |> Result.andThen
            (Repo.insertTypedValue Public moduleName valueName valueDef)
        |> (\validRepo ->
                case validRepo of
                    Ok r ->
                        case r |> Repo.toDistribution of
                            Library _ _ _ ->
                                test "repo converted to distribution successfully"
                                    (\_ ->
                                        Expect.pass
                                    )

                    Err _ ->
                        test "repo to distribution failed"
                            (\_ ->
                                Expect.fail "repo to distribution failed"
                            )
           )


incrementalOperationTests : Test
incrementalOperationTests =
    describe "Incremental operations"
        [ test "Insert a new value without types"
            (\_ ->
                let
                    newRepoState : Result Errors Repo
                    newRepoState =
                        Repo.empty [ [ "my" ], [ "package" ] ]
                            |> Repo.insertValue Public
                                [ [ "my" ], [ "module" ] ]
                                [ "foo" ]
                                { inputTypes = []
                                , outputType = intType ()
                                , body = Value.Literal () (WholeNumberLiteral 1)
                                }
                in
                case newRepoState of
                    Ok newRepo ->
                        let
                            expectedValue =
                                { inputTypes = []
                                , outputType = intType ()
                                , body = Value.Literal (intType ()) (WholeNumberLiteral 1)
                                }
                        in
                        newRepo
                            |> Repo.lookupValue Public ( [ [ "my" ], [ "package" ] ], [ [ "my" ], [ "module" ] ], [ "foo" ] )
                            |> Expect.equal (Just expectedValue)

                    Err error ->
                        Expect.fail (Debug.toString error)
            )
        ]<|MERGE_RESOLUTION|>--- conflicted
+++ resolved
@@ -3,18 +3,13 @@
 import Dict
 import Expect
 import Morphir.Dependency.DAG as DAG
-import Morphir.IR.AccessControlled exposing (Access(..), AccessControlled, public)
+import Morphir.IR.AccessControlled exposing (AccessControlled, public)
 import Morphir.IR.Distribution exposing (Distribution(..))
 import Morphir.IR.Literal exposing (Literal(..))
 import Morphir.IR.Module as Module exposing (ModuleName)
 import Morphir.IR.Name as Name exposing (Name)
 import Morphir.IR.Repo as Repo exposing (Error(..), Errors, Repo)
-<<<<<<< HEAD
-import Morphir.IR.SDK.Basics exposing (intType)
-import Morphir.IR.Type as Type exposing (Definition(..), Type(..))
-=======
 import Morphir.IR.Type exposing (Definition(..), Type(..))
->>>>>>> 32198222
 import Morphir.IR.Value as Value
 import Test exposing (Test, describe, test)
 
@@ -294,7 +289,7 @@
                 |> List.foldl
                     (\( valueName, valueDef ) repoResultSoFar ->
                         repoResultSoFar
-                            |> Result.andThen (Repo.insertTypedValue Public moduleName valueName valueDef)
+                            |> Result.andThen (Repo.insertValue moduleName valueName valueDef)
                     )
                     (Ok currentRepo)
     in
@@ -407,7 +402,7 @@
         |> Result.andThen
             (Repo.insertType moduleName typeName typeDef)
         |> Result.andThen
-            (Repo.insertTypedValue Public moduleName valueName valueDef)
+            (Repo.insertValue moduleName valueName valueDef)
         |> (\validRepo ->
                 case validRepo of
                     Ok r ->
@@ -423,40 +418,4 @@
                             (\_ ->
                                 Expect.fail "repo to distribution failed"
                             )
-           )
-
-
-incrementalOperationTests : Test
-incrementalOperationTests =
-    describe "Incremental operations"
-        [ test "Insert a new value without types"
-            (\_ ->
-                let
-                    newRepoState : Result Errors Repo
-                    newRepoState =
-                        Repo.empty [ [ "my" ], [ "package" ] ]
-                            |> Repo.insertValue Public
-                                [ [ "my" ], [ "module" ] ]
-                                [ "foo" ]
-                                { inputTypes = []
-                                , outputType = intType ()
-                                , body = Value.Literal () (WholeNumberLiteral 1)
-                                }
-                in
-                case newRepoState of
-                    Ok newRepo ->
-                        let
-                            expectedValue =
-                                { inputTypes = []
-                                , outputType = intType ()
-                                , body = Value.Literal (intType ()) (WholeNumberLiteral 1)
-                                }
-                        in
-                        newRepo
-                            |> Repo.lookupValue Public ( [ [ "my" ], [ "package" ] ], [ [ "my" ], [ "module" ] ], [ "foo" ] )
-                            |> Expect.equal (Just expectedValue)
-
-                    Err error ->
-                        Expect.fail (Debug.toString error)
-            )
-        ]+           )