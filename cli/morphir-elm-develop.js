#!/usr/bin/env node
'use strict'

// NPM imports
const path = require('path')
const util = require('util')
const fs = require('fs')
const readFile = util.promisify(fs.readFile)
const writeFile = util.promisify(fs.writeFile)
const commander = require('commander')
const express = require('express')

// Set up Commander
const program = new commander.Command()
program
  .name('morphir-elm develop')
  .description('Start up a web server and expose developer tools through a web UI')
  .option('-p, --port <port>', 'Port to bind the web server to.', '3000')
  .option('-o, --host <host>', 'Host to bind the web server to.', '0.0.0.0')
  .option('-i, --project-dir <path>', 'Root directory of the project where morphir.json is located.', '.')
  .parse(process.argv)

const app = express() 
const port = program.opts().port

const wrap = fn => (...args) => fn(...args).catch(args[2])

const webDir = path.join(__dirname, 'web')
const indexHtml = path.join(webDir, 'index.html')

const createSimpleGetJsonApi = (filePath) => {
  app.get('/server/' + filePath, wrap(async (req, res, next) => {
    const jsonPath = path.join(program.opts().projectDir, filePath)
    const jsonContent = await readFile(jsonPath)
    res.send(JSON.parse(jsonContent.toString()))
  }))
}

async function getAttributeConfigJson() {
  const configPath = path.join(program.opts().projectDir,'attributes.conf.json')
  const fileContent = await readFile(configPath)
  return JSON.parse(fileContent.toString())
}

app.use(express.static(webDir))
app.use(express.json());

app.get('/', (req, res) => {
  res.sendFile(indexHtml)
})

createSimpleGetJsonApi('morphir.json')
createSimpleGetJsonApi('morphir-ir.json')
createSimpleGetJsonApi('morphir-tests.json')

app.get('/server/attributes', wrap(async (req, res, next) => {
  const configJsonContent = await getAttributeConfigJson()
<<<<<<< HEAD

  const attributeNames = Object.keys(configJsonContent)
  let responseJson = {}

  for (const attrName of attributeNames){
    const attrFilePath = path.normalize(configJsonContent[attrName].filePath)
    const attrFileContent = await readFile(attrFilePath)
    responseJson[attrName] = JSON.parse(attrFileContent.toString())
=======

  const attributeIds = Object.keys(configJsonContent)
  let responseJson = {}

  for (const attrId of attributeIds){
    const attrFilePath = path.join(program.opts().projectDir, 'attributes', attrId + '.json')
    const irFilePath = path.join(program.opts().projectDir, configJsonContent[attrId].ir)

    const attrFileContent = await readFile(attrFilePath)
    const irFileContent = await readFile(irFilePath)

    responseJson[attrId] = {
        data: JSON.parse(attrFileContent.toString()),
        displayName : configJsonContent[attrId].displayName,
        entryPoint : configJsonContent[attrId].entryPoint,
        ir : JSON.parse(irFileContent.toString())
      }
>>>>>>> f57e8b9b
  };
  res.send(responseJson)
}))


<<<<<<< HEAD
app.post('/server/updateattribute/:attributename', wrap(async (req, res, next) => {
  const configJsonContent = await getAttributeConfigJson()
  const attrFilePath = path.normalize(configJsonContent[req.params.attributename.toString()].filePath)
=======
app.post('/server/updateattribute/:attrId', wrap(async (req, res, next) => {
  const attrFilePath = path.join(program.opts().projectDir, 'attributes', attrId + '.json')
>>>>>>> f57e8b9b

  await writeFile(attrFilePath, JSON.stringify(req.body, null, 4))

  const updatedJson = await readFile(attrFilePath)
  res.send(updatedJson)
}))

app.post('/server/morphir-tests.json', wrap(async (req, res, next) => {
  const morphirTestsJsonPath = path.join(program.opts().projectDir, 'morphir-tests.json')
  var jsonContent = JSON.stringify(req.body, null, 4)
  await writeFile(morphirTestsJsonPath, jsonContent)
  const morphirTestsJsonContent = await readFile(morphirTestsJsonPath)
  const morphirTestsJson = JSON.parse(morphirTestsJsonContent.toString())
  res.send(morphirTestsJson)
}))

app.get('*', (req, res) => {
  res.sendFile(indexHtml)
})

app.listen(port, program.opts().host, () => {
  console.log(`Developer server listening at http://${program.opts().host}:${port}`)
})<|MERGE_RESOLUTION|>--- conflicted
+++ resolved
@@ -55,16 +55,6 @@
 
 app.get('/server/attributes', wrap(async (req, res, next) => {
   const configJsonContent = await getAttributeConfigJson()
-<<<<<<< HEAD
-
-  const attributeNames = Object.keys(configJsonContent)
-  let responseJson = {}
-
-  for (const attrName of attributeNames){
-    const attrFilePath = path.normalize(configJsonContent[attrName].filePath)
-    const attrFileContent = await readFile(attrFilePath)
-    responseJson[attrName] = JSON.parse(attrFileContent.toString())
-=======
 
   const attributeIds = Object.keys(configJsonContent)
   let responseJson = {}
@@ -82,20 +72,13 @@
         entryPoint : configJsonContent[attrId].entryPoint,
         ir : JSON.parse(irFileContent.toString())
       }
->>>>>>> f57e8b9b
   };
   res.send(responseJson)
 }))
 
 
-<<<<<<< HEAD
-app.post('/server/updateattribute/:attributename', wrap(async (req, res, next) => {
-  const configJsonContent = await getAttributeConfigJson()
-  const attrFilePath = path.normalize(configJsonContent[req.params.attributename.toString()].filePath)
-=======
 app.post('/server/updateattribute/:attrId', wrap(async (req, res, next) => {
   const attrFilePath = path.join(program.opts().projectDir, 'attributes', attrId + '.json')
->>>>>>> f57e8b9b
 
   await writeFile(attrFilePath, JSON.stringify(req.body, null, 4))
 
