module Morphir.Web.MultiaryDecisionTreeTest exposing (..)

<<<<<<< HEAD
import Ant.Icon exposing (fill, height, width)
import Ant.Icons as Icons
import Dict
import Element exposing (Attribute, Element, column, el, layout, none, padding, paddingEach, paddingXY, row, spacing, spacingXY, text)
import Element.Background as Background
import Elm.Processing exposing (init)
import Html exposing (Html)
=======
import Browser
import Dict
import Element exposing (Element, column, el, fill, layout, none, padding, paddingEach, px, row, shrink, spacing, table, text)
import Html.Styled.Attributes exposing (css)
import Html
import Html.Styled exposing (Html, div, fromUnstyled, map, toUnstyled)
import Css exposing (auto, px, width)
>>>>>>> ab8520c3
import Morphir.IR.Distribution exposing (Distribution(..))
import Morphir.IR.FQName as FQName
import Morphir.IR.Literal exposing (Literal(..))
import Morphir.IR.Name as Name
import Morphir.IR.Package as Package
import Morphir.IR.Type as Type
import Morphir.IR.Value as Value
import Morphir.Visual.Components.MultiaryDecisionTree exposing (BranchNode, Node(..))
import Morphir.Visual.Config exposing (Config)
import Morphir.Visual.Theme as Theme
import Morphir.Visual.ViewPattern as ViewPattern
import Morphir.Visual.ViewValue as ViewValue
<<<<<<< HEAD
import Element.Input as Input
import Element.Border as Border

import Browser
-- for icons run the following elm install lemol/ant-design-icons-elm-ui


main = Browser.sandbox { init = init, update = update, view = view }
    --layout
    --    []
    --    (el [ padding 10 ]
    --        (column [ spacing 20 ]
    --            (examples
    --                |> List.indexedMap
    --                    (\index example ->
    --                        column [ spacing 10 ]
    --                            [ text ("Example " ++ String.fromInt (index + 1))
    --                            , column [ spacing 5 ] (viewNode 0 Nothing example)
    --                            ]
    --                    )
    --            )
    --        )
    --    )
view model =
    layout
        []
        (el [ padding 10 ]
            (column [ Element.spacing 20 ]
                (examples
                    |> List.indexedMap
                        (\index example ->
                            column [ Element.spacing 10 ]
                                [ text ("Example " ++ String.fromInt (index + 1))
                                , column [ Element.spacing 5 ] (viewNode 0 Nothing example)
                                ]
                        )
                )
            )
        )

type Msg
    = NoMsg
    | Show
    | Hide

blue =
    Element.rgb255 82 107 190

purple =
    Element.rgb255 121 62 145

buttonStyling =
    [Background.color blue,
    paddingXY 10 5,
    Border.rounded 25]

noneTest : Element msg
noneTest =
    Element.none

--give buttons id's
update : Msg  ->  (a -> a)
update msg =
    case msg of
        Show ->
            Debug.log("Showing")
            --{branch | display = True}
            --branch
        Hide ->
            Debug.log("Hiding")
            --{branch | display = False}
        _ ->
            Debug.log("Nothing")

doSomething branch =
    {branch | display = False}



=======
import Tree as Tree
import TreeView as TreeView
import Mwc.Button
import Mwc.TextField

--main : Html Msg
--main =
--    -- minimalistic example
--    -- need an update function
--    --let
--    --    cara : Element Msg
--    --    cara =
--    --        text "Cara"
--    --in arrowHelper labels (Element.text "cara")
--    layout
--        []
--        <|
--
--        (el [ padding 10 ]
--
--            (column [ spacing 20 ]
--             -- column layout and spacing between layout
--                (examples
--                -- pipe to make it the last function
--                -- collection is always last argument
--                    |> List.indexedMap
--                    -- takes a list and returns another lsit --> in real world we would probably be okay with .map
--                        (\index example ->
--                            column [ spacing 10 ]
--                                [ text ("Example " ++ String.fromInt (index + 1))
--                                , column [ spacing 5 ] (viewNode 0 Nothing example)
--                                ]
--                        )
--                )
--            )
--        )

type alias NodeData = {
    uid : String
    , label : String }

nodeLabel : Tree.Node NodeData -> String
nodeLabel n =
    case n of
        Tree.Node node -> node.data.label

nodeUid : Tree.Node NodeData -> TreeView.NodeUid String
nodeUid n =
    case n of
        Tree.Node node -> TreeView.NodeUid node.data.uid
>>>>>>> ab8520c3

initialModel : () -> (Model, Cmd Msg)
initialModel () =
    let
<<<<<<< HEAD
        indentRight by =
            paddingEach
                { left = by * 30
                , right = 0
                , top = 0
                , bottom = 0
=======
        rootNodes =
            [ Tree.Node
                { children =
                    [ Tree.Node { children = [], data = NodeData "1.1" "yes"}
                    , Tree.Node { children = [], data = NodeData "1.2" "no"} ],
                    data = NodeData "1" "isFoo"
>>>>>>> ab8520c3
                }
            , Tree.Node
                { children =
                    [ Tree.Node
                    {
                    children = [ Tree.Node
                                { children = [], data = NodeData "2.1.1" "yesandyes" },
                                Tree.Node
                                { children = [], data = NodeData "2.1.2" "yesandno"} ]
                    ,
                    data = NodeData "2.1" "isBar"},
                     Tree.Node
                     {
                     children = [],
                     data = NodeData "2.2" "No" }
                     ]

<<<<<<< HEAD
        label =
            case maybeLabel of
                Just l ->
                    row [] [ l, text " - " ]
                    --row [] [ l,  Icons.homeOutlined []]

                Nothing ->
                    none
    in
    case node of
        Branch branch ->
            case branch.display of
                True ->
                    List.concat
                        [ [ row [ indentRight depth ] [ Input.button buttonStyling  {onPress = Just Hide, label = text "-"}, label, ViewValue.viewValue dummyConfig branch.subject ] ]
                        , branch.branches
                            |> List.concatMap
                                (\( casePattern, caseBody ) ->
                                    viewNode (depth + 1) (Just (text (ViewPattern.patternAsText casePattern))) caseBody
                                )
                        ]
                False ->
                    List.concat
                        [ [ row [ indentRight depth ] [ Input.button buttonStyling  {onPress = Just Show, label = text "+"}, label, ViewValue.viewValue dummyConfig branch.subject ] ]

                        ]

        Leaf visualTypedValue ->
                    [ row [ indentRight depth] [ Icons.caretRightOutlined [width 28], label, ViewValue.viewValue dummyConfig visualTypedValue ] ]
=======
                , data = NodeData "2" "isFoo" }
            ]
    in
        ( { rootNodes = rootNodes
        , treeModel = TreeView.initializeModel configuration rootNodes
        , selectedNode = Nothing
        }
        , Cmd.none
        )

type alias Model =
    { rootNodes : List (Tree.Node NodeData)
    , treeModel : TreeView.Model NodeData String Never ()
    , selectedNode : Maybe NodeData
    }

configuration : TreeView.Configuration NodeData String
configuration =
    TreeView.Configuration nodeUid nodeLabel TreeView.defaultCssClasses
>>>>>>> ab8520c3

type Msg =
  TreeViewMsg (TreeView.Msg String)
  | ExpandAll
  | CollapseAll


update : Msg -> Model -> (Model, Cmd Msg)
update message model =
    let
        treeModel =
            case message of
                TreeViewMsg tvMsg ->
                    TreeView.update tvMsg model.treeModel
                ExpandAll ->
                    TreeView.expandAll model.treeModel
                CollapseAll ->
                    TreeView.collapseAll model.treeModel
    in
        ( { model
        | treeModel = treeModel
        , selectedNode = TreeView.getSelected treeModel |> Maybe.map .node |> Maybe.map Tree.dataOf
        }, Cmd.none )

expandAllCollapseAllButtons : Html Msg
expandAllCollapseAllButtons =
    div
      []
      [ Mwc.Button.view
          [ Mwc.Button.raised
          , Mwc.Button.onClick ExpandAll
          , Mwc.Button.label "Expand all"
          ]
      , Mwc.Button.view
          [ Mwc.Button.raised
          , Mwc.Button.onClick CollapseAll
          , Mwc.Button.label "Collapse all"
          ]
      ]

selectedNodeDetails : Model -> Html Msg
selectedNodeDetails model =
    let
        selectedDetails =
            Maybe.map (\nodeData -> nodeData.uid ++ ": " ++ nodeData.label) model.selectedNode
                |> Maybe.withDefault "(nothing selected)"
    in
<<<<<<< HEAD
    [ Branch
        { subject = var "isFoo"
        , subjectEvaluationResult = Nothing
        , display = True
        , branches =
            [ ( Value.LiteralPattern () (BoolLiteral True), Leaf (var "yes") )
            , ( Value.LiteralPattern () (BoolLiteral False), Leaf (var "no") )
            ]
        }
    , Branch
        { subject = var "isFoo"
        , subjectEvaluationResult = Nothing
        , display = True
        , branches =
            [ ( Value.LiteralPattern () (BoolLiteral True)
              , Branch
                    { subject = var "isBar"
                    , subjectEvaluationResult = Nothing
                    , display = False
                    , branches =
                        [ ( Value.LiteralPattern () (BoolLiteral True), Leaf (var "yesAndYes") )
                        , ( Value.LiteralPattern () (BoolLiteral False), Leaf (var "yesAndNo") )
                        ]
                    }
              )
            , ( Value.LiteralPattern () (BoolLiteral False), Leaf (var "no") )
            ]
        }
    , Branch
        { subject = var "enum"
        , subjectEvaluationResult = Nothing
        , display = True
        , branches =
            [ ( Value.ConstructorPattern () (FQName.fromString "My:Sample:EnumValue1" ":") [], Leaf (var "foo") )
            , ( Value.ConstructorPattern () (FQName.fromString "My:Sample:EnumValue2" ":") [], Leaf (var "bar") )
            , ( Value.ConstructorPattern () (FQName.fromString "My:Sample:EnumValue3" ":") [],
             Branch
                {subject = var "is foo"
                , subjectEvaluationResult = Nothing
                , display = True
                , branches =
                    [ ( Value.LiteralPattern () (BoolLiteral True), Leaf (var "yesAndYes") )
                    , ( Value.LiteralPattern () (BoolLiteral False), Leaf (var "yesAndNo") )
                    ]
                }
             )
            , ( Value.WildcardPattern (), Leaf (var "baz") )
=======
        div
            [ css [ width (auto) ] ]
            [ Mwc.TextField.view
                [ Mwc.TextField.readonly True
                , Mwc.TextField.label selectedDetails
                ]
            ]

view : Model -> Html Msg
view model =
        div
            [ css [width (auto)]]
            [ expandAllCollapseAllButtons
            , selectedNodeDetails model
            , map TreeViewMsg (TreeView.view model.treeModel |> fromUnstyled)
>>>>>>> ab8520c3
            ]



subscriptions : Model -> Sub Msg
subscriptions model =
    Sub.map TreeViewMsg (TreeView.subscriptions model.treeModel)



main =
    Browser.element
        {
        init = initialModel,
        view = view >> toUnstyled,
        update = update,
        subscriptions = subscriptions
        }<|MERGE_RESOLUTION|>--- conflicted
+++ resolved
@@ -1,14 +1,5 @@
 module Morphir.Web.MultiaryDecisionTreeTest exposing (..)
 
-<<<<<<< HEAD
-import Ant.Icon exposing (fill, height, width)
-import Ant.Icons as Icons
-import Dict
-import Element exposing (Attribute, Element, column, el, layout, none, padding, paddingEach, paddingXY, row, spacing, spacingXY, text)
-import Element.Background as Background
-import Elm.Processing exposing (init)
-import Html exposing (Html)
-=======
 import Browser
 import Dict
 import Element exposing (Element, column, el, fill, layout, none, padding, paddingEach, px, row, shrink, spacing, table, text)
@@ -16,7 +7,6 @@
 import Html
 import Html.Styled exposing (Html, div, fromUnstyled, map, toUnstyled)
 import Css exposing (auto, px, width)
->>>>>>> ab8520c3
 import Morphir.IR.Distribution exposing (Distribution(..))
 import Morphir.IR.FQName as FQName
 import Morphir.IR.Literal exposing (Literal(..))
@@ -24,128 +14,16 @@
 import Morphir.IR.Package as Package
 import Morphir.IR.Type as Type
 import Morphir.IR.Value as Value
-import Morphir.Visual.Components.MultiaryDecisionTree exposing (BranchNode, Node(..))
+import Morphir.Visual.Components.MultiaryDecisionTree exposing (Node(..))
 import Morphir.Visual.Config exposing (Config)
 import Morphir.Visual.Theme as Theme
 import Morphir.Visual.ViewPattern as ViewPattern
 import Morphir.Visual.ViewValue as ViewValue
-<<<<<<< HEAD
-import Element.Input as Input
-import Element.Border as Border
-
-import Browser
--- for icons run the following elm install lemol/ant-design-icons-elm-ui
-
-
-main = Browser.sandbox { init = init, update = update, view = view }
-    --layout
-    --    []
-    --    (el [ padding 10 ]
-    --        (column [ spacing 20 ]
-    --            (examples
-    --                |> List.indexedMap
-    --                    (\index example ->
-    --                        column [ spacing 10 ]
-    --                            [ text ("Example " ++ String.fromInt (index + 1))
-    --                            , column [ spacing 5 ] (viewNode 0 Nothing example)
-    --                            ]
-    --                    )
-    --            )
-    --        )
-    --    )
-view model =
-    layout
-        []
-        (el [ padding 10 ]
-            (column [ Element.spacing 20 ]
-                (examples
-                    |> List.indexedMap
-                        (\index example ->
-                            column [ Element.spacing 10 ]
-                                [ text ("Example " ++ String.fromInt (index + 1))
-                                , column [ Element.spacing 5 ] (viewNode 0 Nothing example)
-                                ]
-                        )
-                )
-            )
-        )
-
-type Msg
-    = NoMsg
-    | Show
-    | Hide
-
-blue =
-    Element.rgb255 82 107 190
-
-purple =
-    Element.rgb255 121 62 145
-
-buttonStyling =
-    [Background.color blue,
-    paddingXY 10 5,
-    Border.rounded 25]
-
-noneTest : Element msg
-noneTest =
-    Element.none
-
---give buttons id's
-update : Msg  ->  (a -> a)
-update msg =
-    case msg of
-        Show ->
-            Debug.log("Showing")
-            --{branch | display = True}
-            --branch
-        Hide ->
-            Debug.log("Hiding")
-            --{branch | display = False}
-        _ ->
-            Debug.log("Nothing")
-
-doSomething branch =
-    {branch | display = False}
-
-
-
-=======
 import Tree as Tree
 import TreeView as TreeView
 import Mwc.Button
 import Mwc.TextField
 
---main : Html Msg
---main =
---    -- minimalistic example
---    -- need an update function
---    --let
---    --    cara : Element Msg
---    --    cara =
---    --        text "Cara"
---    --in arrowHelper labels (Element.text "cara")
---    layout
---        []
---        <|
---
---        (el [ padding 10 ]
---
---            (column [ spacing 20 ]
---             -- column layout and spacing between layout
---                (examples
---                -- pipe to make it the last function
---                -- collection is always last argument
---                    |> List.indexedMap
---                    -- takes a list and returns another lsit --> in real world we would probably be okay with .map
---                        (\index example ->
---                            column [ spacing 10 ]
---                                [ text ("Example " ++ String.fromInt (index + 1))
---                                , column [ spacing 5 ] (viewNode 0 Nothing example)
---                                ]
---                        )
---                )
---            )
---        )
 
 type alias NodeData = {
     uid : String
@@ -160,26 +38,20 @@
 nodeUid n =
     case n of
         Tree.Node node -> TreeView.NodeUid node.data.uid
->>>>>>> ab8520c3
+
+configuration : TreeView.Configuration NodeData String
+configuration =
+    TreeView.Configuration nodeUid nodeLabel TreeView.defaultCssClasses
 
 initialModel : () -> (Model, Cmd Msg)
 initialModel () =
     let
-<<<<<<< HEAD
-        indentRight by =
-            paddingEach
-                { left = by * 30
-                , right = 0
-                , top = 0
-                , bottom = 0
-=======
         rootNodes =
             [ Tree.Node
                 { children =
                     [ Tree.Node { children = [], data = NodeData "1.1" "yes"}
                     , Tree.Node { children = [], data = NodeData "1.2" "no"} ],
                     data = NodeData "1" "isFoo"
->>>>>>> ab8520c3
                 }
             , Tree.Node
                 { children =
@@ -197,37 +69,6 @@
                      data = NodeData "2.2" "No" }
                      ]
 
-<<<<<<< HEAD
-        label =
-            case maybeLabel of
-                Just l ->
-                    row [] [ l, text " - " ]
-                    --row [] [ l,  Icons.homeOutlined []]
-
-                Nothing ->
-                    none
-    in
-    case node of
-        Branch branch ->
-            case branch.display of
-                True ->
-                    List.concat
-                        [ [ row [ indentRight depth ] [ Input.button buttonStyling  {onPress = Just Hide, label = text "-"}, label, ViewValue.viewValue dummyConfig branch.subject ] ]
-                        , branch.branches
-                            |> List.concatMap
-                                (\( casePattern, caseBody ) ->
-                                    viewNode (depth + 1) (Just (text (ViewPattern.patternAsText casePattern))) caseBody
-                                )
-                        ]
-                False ->
-                    List.concat
-                        [ [ row [ indentRight depth ] [ Input.button buttonStyling  {onPress = Just Show, label = text "+"}, label, ViewValue.viewValue dummyConfig branch.subject ] ]
-
-                        ]
-
-        Leaf visualTypedValue ->
-                    [ row [ indentRight depth] [ Icons.caretRightOutlined [width 28], label, ViewValue.viewValue dummyConfig visualTypedValue ] ]
-=======
                 , data = NodeData "2" "isFoo" }
             ]
     in
@@ -244,16 +85,10 @@
     , selectedNode : Maybe NodeData
     }
 
-configuration : TreeView.Configuration NodeData String
-configuration =
-    TreeView.Configuration nodeUid nodeLabel TreeView.defaultCssClasses
->>>>>>> ab8520c3
-
 type Msg =
   TreeViewMsg (TreeView.Msg String)
   | ExpandAll
   | CollapseAll
-
 
 update : Msg -> Model -> (Model, Cmd Msg)
 update message model =
@@ -275,7 +110,7 @@
 expandAllCollapseAllButtons : Html Msg
 expandAllCollapseAllButtons =
     div
-      []
+      [ css [Css.backgroundColor (Css.rgb 128 252 252), Css.backgroundColor (Css.rgb 140 128 252)]]
       [ Mwc.Button.view
           [ Mwc.Button.raised
           , Mwc.Button.onClick ExpandAll
@@ -295,57 +130,8 @@
             Maybe.map (\nodeData -> nodeData.uid ++ ": " ++ nodeData.label) model.selectedNode
                 |> Maybe.withDefault "(nothing selected)"
     in
-<<<<<<< HEAD
-    [ Branch
-        { subject = var "isFoo"
-        , subjectEvaluationResult = Nothing
-        , display = True
-        , branches =
-            [ ( Value.LiteralPattern () (BoolLiteral True), Leaf (var "yes") )
-            , ( Value.LiteralPattern () (BoolLiteral False), Leaf (var "no") )
-            ]
-        }
-    , Branch
-        { subject = var "isFoo"
-        , subjectEvaluationResult = Nothing
-        , display = True
-        , branches =
-            [ ( Value.LiteralPattern () (BoolLiteral True)
-              , Branch
-                    { subject = var "isBar"
-                    , subjectEvaluationResult = Nothing
-                    , display = False
-                    , branches =
-                        [ ( Value.LiteralPattern () (BoolLiteral True), Leaf (var "yesAndYes") )
-                        , ( Value.LiteralPattern () (BoolLiteral False), Leaf (var "yesAndNo") )
-                        ]
-                    }
-              )
-            , ( Value.LiteralPattern () (BoolLiteral False), Leaf (var "no") )
-            ]
-        }
-    , Branch
-        { subject = var "enum"
-        , subjectEvaluationResult = Nothing
-        , display = True
-        , branches =
-            [ ( Value.ConstructorPattern () (FQName.fromString "My:Sample:EnumValue1" ":") [], Leaf (var "foo") )
-            , ( Value.ConstructorPattern () (FQName.fromString "My:Sample:EnumValue2" ":") [], Leaf (var "bar") )
-            , ( Value.ConstructorPattern () (FQName.fromString "My:Sample:EnumValue3" ":") [],
-             Branch
-                {subject = var "is foo"
-                , subjectEvaluationResult = Nothing
-                , display = True
-                , branches =
-                    [ ( Value.LiteralPattern () (BoolLiteral True), Leaf (var "yesAndYes") )
-                    , ( Value.LiteralPattern () (BoolLiteral False), Leaf (var "yesAndNo") )
-                    ]
-                }
-             )
-            , ( Value.WildcardPattern (), Leaf (var "baz") )
-=======
         div
-            [ css [ width (auto) ] ]
+            [ css [ width (Css.px 400), Css.backgroundColor (Css.rgb 140 128 252), Css.padding (Css.px 10) ] ]
             [ Mwc.TextField.view
                 [ Mwc.TextField.readonly True
                 , Mwc.TextField.label selectedDetails
@@ -355,11 +141,10 @@
 view : Model -> Html Msg
 view model =
         div
-            [ css [width (auto)]]
+            [ css [ Css.backgroundColor (Css.rgb 252 128 250), Css.padding (Css.px 10) ]]
             [ expandAllCollapseAllButtons
             , selectedNodeDetails model
             , map TreeViewMsg (TreeView.view model.treeModel |> fromUnstyled)
->>>>>>> ab8520c3
             ]
 
 
