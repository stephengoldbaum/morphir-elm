--- conflicted
+++ resolved
@@ -14,12 +14,8 @@
     "ncc-morphir": "ncc build cli/morphir.js -o dist/morphir",
     "ncc-morphir-server": "ncc build cli/morphir-elm-develop.js -o dist/morphir-server",
     "build": "gulp && npm run ncc-morphir && npm run ncc-morphir-server && npx jest -- cli.test.ts",
-<<<<<<< HEAD
-    "build-cli": "cd cli2 && tsc",
+    "build-cli": "cd cli2 && tsc && elm make src/Morphir/Elm/CLI.elm --output=Morphir.Elm.CLI.js && cd ..",
     "test-coverage": "elm-coverage src/ --open"
-=======
-    "build-cli": "cd cli2 && tsc && elm make src/Morphir/Elm/CLI.elm --output=Morphir.Elm.CLI.js && cd .."
->>>>>>> 776c0bcb
   },
   "repository": {
     "type": "git",
@@ -65,9 +61,8 @@
     "@vercel/ncc": "^0.24.1",
     "del-cli": "3.0.1",
     "elm": "^0.19.1-5",
-    "elm-coverage": "^0.4.1",
     "elm-doc-preview": "^3.0.4",
-    "elm-test": "^0.19.1-revision7",
+    "elm-test": "^0.19.1-revision6",
     "execa": "^5.1.1",
     "gulp": "^4.0.2",
     "gulp-mocha": "^8.0.0",
