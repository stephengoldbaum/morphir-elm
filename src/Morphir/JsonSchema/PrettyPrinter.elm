module Morphir.JsonSchema.PrettyPrinter exposing (..)

import Dict exposing (Dict)
import Json.Encode as Encode
import Morphir.JsonSchema.AST exposing (ArrayType(..), Schema, SchemaType(..), TypeName)


encodeSchema : Schema -> String
encodeSchema schema =
    Encode.object
        [ ( "$id", Encode.string schema.id )
        , ( "$schema", Encode.string schema.schemaVersion )
        , ( "$defs", encodeDefinitions schema.definitions )
        ]
        |> Encode.encode 4


encodeDefinitions : Dict TypeName SchemaType -> Encode.Value
encodeDefinitions schemaTypeByTypeName =
    Encode.dict identity encodeSchemaType schemaTypeByTypeName


encodeSchemaType : SchemaType -> Encode.Value
encodeSchemaType schemaType =
    case schemaType of
        Integer ->
            Encode.object
                [ ( "type", Encode.string "integer" ) ]

        Array arrayType isUnique ->
            case arrayType of
                ListType itemSchemaType ->
                    Encode.object
                        (List.concat
                            [ [ ( "type", Encode.string "array" )
                              , ( "items", encodeSchemaType itemSchemaType )
                              ]
                            , if isUnique then
                                [ ( "uniqueItems", Encode.bool True ) ]

                              else
                                []
                            ]
                        )

                TupleType schemaTypes ->
                    Encode.object
                        [ ( "type", Encode.string "array" )
                        , ( "items", Encode.bool False )
                        , ( "prefixItems", Encode.list encodeSchemaType schemaTypes )
                        ]

        String stringConstraint ->
            case stringConstraint.format of
                Just format ->
                    Encode.object
                        [ ( "type", Encode.string "string" )
                        , ( "format", Encode.string format )
                        ]

                Nothing ->
                    Encode.object
                        [ ( "type", Encode.string "string" ) ]

        Number ->
            Encode.object
                [ ( "type", Encode.string "number" ) ]

        Boolean ->
            Encode.object
                [ ( "type", Encode.string "boolean" ) ]

        Object st requiredFields ->
            Encode.object
<<<<<<< HEAD
                (List.concat
                    [ [ ( "type", Encode.string "object" )
                      , ( "properties", Encode.dict identity encodeSchemaType st )
                      ]
                    , if List.isEmpty requiredFields then
                        []

                      else
                        [ ( "required", Encode.list Encode.string requiredFields ) ]
                    ]
                )
=======
                [ ( "type", Encode.string "object" )
                , ( "properties", Encode.dict identity encodeSchemaType st )
                , ( "required", Encode.list Encode.string requiredFields )
                ]
>>>>>>> 41dcd20d

        Const value ->
            Encode.object
                [ ( "const", Encode.string value ) ]

        Ref string ->
            Encode.object
                [ ( "$ref", Encode.string string ) ]

        Null ->
            Encode.object
                [ ( "type", Encode.string "null" ) ]

        OneOf schemaTypes ->
            Encode.object
                [ ( "oneOf", Encode.list encodeSchemaType schemaTypes )
                ]<|MERGE_RESOLUTION|>--- conflicted
+++ resolved
@@ -72,7 +72,6 @@
 
         Object st requiredFields ->
             Encode.object
-<<<<<<< HEAD
                 (List.concat
                     [ [ ( "type", Encode.string "object" )
                       , ( "properties", Encode.dict identity encodeSchemaType st )
@@ -84,12 +83,7 @@
                         [ ( "required", Encode.list Encode.string requiredFields ) ]
                     ]
                 )
-=======
-                [ ( "type", Encode.string "object" )
-                , ( "properties", Encode.dict identity encodeSchemaType st )
-                , ( "required", Encode.list Encode.string requiredFields )
-                ]
->>>>>>> 41dcd20d
+
 
         Const value ->
             Encode.object
