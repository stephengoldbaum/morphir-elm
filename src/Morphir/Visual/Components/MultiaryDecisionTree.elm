module Morphir.Visual.Components.MultiaryDecisionTree exposing (..)



import Element exposing (Element)
import List exposing (map)
import Morphir.IR.Value as Value exposing (Pattern, RawValue, Value)
import Morphir.IR.Value exposing (RawValue)
import Morphir.Visual.Config exposing (Config)
import Morphir.Visual.VisualTypedValue exposing (VisualTypedValue)
type Node
    = Branch BranchNode
    | Leaf VisualTypedValue

getPattern : ( a, b ) -> a
--- some method for getting pattern from list

getNode : ( a, b ) -> b
--- some method for getting pattern from list

type alias BranchNode =
    { subject : VisualTypedValue
<<<<<<< HEAD
    , subjectEvaluationResult : Maybe RawValue
    , display : Bool
    , branches : List ( Pattern (), Node )
=======
    , subjectEvaluationResult : Maybe RawValue,
    branches : List ( Pattern(), Node )
    -- list of tuples --> ()
    -- care about order
>>>>>>> ab8520c3
    }
-- folding or reducing
-- fold left --> more efficient
-- value thus far and new element
displayList : Config msg -> (Config msg -> VisualTypedValue -> Element msg) -> BranchNode -> Element msg
displaylist config viewValue root =
    -- somehow iteratively call listHelp
    -- listHelp config viewValue root.branches[0]
    listHelp config viewValue (root


listHelp : Config msg -> (Config msg -> VisualTypedValue -> Element msg) -> ( Pattern(), Node ) -> Element msg
listHelp config viewValue (pattern, node) =
    -- let , in :: to get these values
    -- get pattern as its own variable
    -- get node as its own variable

    -- case match to see if its a branch or a leaf
    -- case rootNode of
           -- Branch branch ->
           -- within branch we want to display the





-- ( List.map (\x -> layoutHelp config viewValue x) branch.branches )


[
(COND 1, NODE 1),
(COND 2, NODE 2)
]

<<<<<<< HEAD
{-| Sample data structure. Should be moved into a test module.
-}
exampleTree : Node
exampleTree =
    Branch
        { subject = Value.Variable ( 0, Type.Unit () ) [ "foo" ]
        , subjectEvaluationResult = Nothing
        , display = True
        , branches =
            [ ( Value.ConstructorPattern () ( [], [], [ "yes" ] ) [], Leaf (Value.Variable ( 0, Type.Unit () ) [ "foo" ]) )
            , ( Value.WildcardPattern (), Leaf (Value.Variable ( 0, Type.Unit () ) [ "foo" ]) )
            , ( Value.WildcardPattern (), Leaf (Value.Variable ( 0, Type.Unit () ) [ "foo" ]) )
            ]
        }
=======
>>>>>>> ab8520c3
<|MERGE_RESOLUTION|>--- conflicted
+++ resolved
@@ -12,72 +12,49 @@
     = Branch BranchNode
     | Leaf VisualTypedValue
 
-getPattern : ( a, b ) -> a
---- some method for getting pattern from list
-
-getNode : ( a, b ) -> b
+--getPattern : ( a, b ) -> a
+----- some method for getting pattern from list
+--
+--getNode : ( a, b ) -> b
 --- some method for getting pattern from list
 
 type alias BranchNode =
     { subject : VisualTypedValue
-<<<<<<< HEAD
-    , subjectEvaluationResult : Maybe RawValue
-    , display : Bool
-    , branches : List ( Pattern (), Node )
-=======
     , subjectEvaluationResult : Maybe RawValue,
     branches : List ( Pattern(), Node )
     -- list of tuples --> ()
     -- care about order
->>>>>>> ab8520c3
     }
 -- folding or reducing
 -- fold left --> more efficient
 -- value thus far and new element
-displayList : Config msg -> (Config msg -> VisualTypedValue -> Element msg) -> BranchNode -> Element msg
-displaylist config viewValue root =
-    -- somehow iteratively call listHelp
-    -- listHelp config viewValue root.branches[0]
-    listHelp config viewValue (root
-
-
-listHelp : Config msg -> (Config msg -> VisualTypedValue -> Element msg) -> ( Pattern(), Node ) -> Element msg
-listHelp config viewValue (pattern, node) =
-    -- let , in :: to get these values
-    -- get pattern as its own variable
-    -- get node as its own variable
-
-    -- case match to see if its a branch or a leaf
-    -- case rootNode of
-           -- Branch branch ->
-           -- within branch we want to display the
-
+--displayList : Config msg -> (Config msg -> VisualTypedValue -> Element msg) -> BranchNode -> Element msg
+--displaylist config viewValue root =
+--    -- somehow iteratively call listHelp
+--    -- listHelp config viewValue root.branches[0]
+--    listHelp config viewValue (root
+--
+--
+--listHelp : Config msg -> (Config msg -> VisualTypedValue -> Element msg) -> ( Pattern(), Node ) -> Element msg
+--listHelp config viewValue (pattern, node) =
+--    -- let , in :: to get these values
+--    -- get pattern as its own variable
+--    -- get node as its own variable
+--
+--    -- case match to see if its a branch or a leaf
+--    -- case rootNode of
+--           -- Branch branch ->
+--           -- within branch we want to display the
+--
 
 
 
 
 -- ( List.map (\x -> layoutHelp config viewValue x) branch.branches )
 
+--
+--[
+--(COND 1, NODE 1),
+--(COND 2, NODE 2)
+--]
 
-[
-(COND 1, NODE 1),
-(COND 2, NODE 2)
-]
-
-<<<<<<< HEAD
-{-| Sample data structure. Should be moved into a test module.
--}
-exampleTree : Node
-exampleTree =
-    Branch
-        { subject = Value.Variable ( 0, Type.Unit () ) [ "foo" ]
-        , subjectEvaluationResult = Nothing
-        , display = True
-        , branches =
-            [ ( Value.ConstructorPattern () ( [], [], [ "yes" ] ) [], Leaf (Value.Variable ( 0, Type.Unit () ) [ "foo" ]) )
-            , ( Value.WildcardPattern (), Leaf (Value.Variable ( 0, Type.Unit () ) [ "foo" ]) )
-            , ( Value.WildcardPattern (), Leaf (Value.Variable ( 0, Type.Unit () ) [ "foo" ]) )
-            ]
-        }
-=======
->>>>>>> ab8520c3
