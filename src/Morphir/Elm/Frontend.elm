module Morphir.Elm.Frontend exposing (Error(..), Errors, PackageInfo, SourceFile, SourceLocation, decodePackageInfo, encodeError, packageDefinitionFromSource)

import Dict exposing (Dict)
import Elm.Parser
import Elm.Processing as Processing
import Elm.RawFile as RawFile exposing (RawFile)
import Elm.Syntax.Declaration exposing (Declaration(..))
import Elm.Syntax.Exposing as Exposing exposing (Exposing)
import Elm.Syntax.File exposing (File)
import Elm.Syntax.Module as ElmModule
import Elm.Syntax.ModuleName exposing (ModuleName)
import Elm.Syntax.Node as Node exposing (Node(..))
import Elm.Syntax.TypeAnnotation exposing (TypeAnnotation(..))
import Json.Decode as Decode
import Json.Encode as Encode
import Morphir.DAG as DAG exposing (DAG)
import Morphir.Elm.Frontend.Resolve as Resolve exposing (ModuleResolver, PackageResolver)
import Morphir.IR.AccessControlled as AccessControlled exposing (AccessControlled, private, public)
import Morphir.IR.Advanced.Module as Module
import Morphir.IR.Advanced.Package as Package
import Morphir.IR.Advanced.Type as Type exposing (Type)
import Morphir.IR.Advanced.Value as Value exposing (Value)
<<<<<<< HEAD
import Morphir.IR.FQName as FQName exposing (FQName, fQName)
=======
import Morphir.IR.FQName as FQName exposing (fQName)
>>>>>>> 1726587b
import Morphir.IR.Name as Name exposing (Name)
import Morphir.IR.Path as Path exposing (Path)
import Morphir.ResultList as ResultList
import Morphir.Rewrite as Rewrite
import Parser
import Set exposing (Set)


type alias PackageInfo =
    { name : Path
    , exposedModules : Set Path
    }


decodePackageInfo : Decode.Decoder PackageInfo
decodePackageInfo =
    Decode.map2 PackageInfo
        (Decode.field "name"
            (Decode.string
                |> Decode.map Path.fromString
            )
        )
        (Decode.field "exposedModules"
            (Decode.list (Decode.string |> Decode.map Path.fromString)
                |> Decode.map Set.fromList
            )
        )


type alias SourceFile =
    { path : String
    , content : String
    }


type alias ParsedFile =
    { sourceFile : SourceFile
    , rawFile : RawFile
    }


type alias ProcessedFile =
    { parsedFile : ParsedFile
    , file : File
    }


type alias SourceLocation =
    { source : SourceFile
    , range : ContentRange
    }


type alias ContentRange =
    { start : ContentLocation
    , end : ContentLocation
    }


type alias ContentLocation =
    { row : Int
    , column : Int
    }


type alias Errors =
    List Error


type Error
    = ParseError String (List Parser.DeadEnd)
    | CyclicModules (DAG (List String))
    | ResolveError Resolve.Error


encodeError : Error -> Encode.Value
encodeError error =
    case error of
        ParseError _ _ ->
            Encode.object
                [ ( "$type", Encode.string "ParseError" )
                ]

        CyclicModules _ ->
            Encode.object
                [ ( "$type", Encode.string "CyclicModules" )
                ]

        ResolveError _ ->
            Encode.object
                [ ( "$type", Encode.string "ResolveError" )
                ]


type alias Imports =
    { lookupByExposedCtor : String -> Maybe Import
    , byModuleName : Dict ModuleName Import
    }


type alias Import =
    { packagePath : Path
    , modulePath : Path
    , exposesCtor : String -> Bool
    }


packageDefinitionFromSource : PackageInfo -> List SourceFile -> Result Errors (Package.Definition SourceLocation)
packageDefinitionFromSource packageInfo sourceFiles =
    let
        parseSources : List SourceFile -> Result Errors (List ( ModuleName, ParsedFile ))
        parseSources sources =
            sources
                |> List.map
                    (\sourceFile ->
                        Elm.Parser.parse sourceFile.content
                            |> Result.map
                                (\rawFile ->
                                    ( rawFile |> RawFile.moduleName
                                    , ParsedFile sourceFile rawFile
                                    )
                                )
                            |> Result.mapError (ParseError sourceFile.path)
                    )
                |> ResultList.toResult

        sortModules : List ( ModuleName, ParsedFile ) -> Result Errors (List ModuleName)
        sortModules modules =
            let
                ( sortedModules, cycles ) =
                    modules
                        |> List.map
                            (\( moduleName, parsedFile ) ->
                                ( moduleName
                                , parsedFile.rawFile
                                    |> RawFile.imports
                                    |> List.map (.moduleName >> Node.value)
                                    |> Set.fromList
                                )
                            )
                        |> Dict.fromList
                        |> DAG.fromDict
                        |> DAG.topologicalSort
            in
            if DAG.isEmpty cycles then
                Ok sortedModules

            else
                Err [ CyclicModules cycles ]
    in
    parseSources sourceFiles
        |> Result.andThen
            (\parsedFiles ->
                let
                    parsedFilesByModuleName =
                        parsedFiles
                            |> Dict.fromList
                in
                sortModules parsedFiles
                    |> Result.andThen (mapParsedFiles packageInfo.name parsedFilesByModuleName)
            )
        |> Result.map
            (\moduleDefs ->
                { dependencies = Dict.empty
                , modules =
                    moduleDefs
                        |> Dict.map
                            (\modulePath m ->
                                if packageInfo.exposedModules |> Set.member modulePath then
                                    public m

                                else
                                    private m
                            )
                }
            )


mapParsedFiles : Path -> Dict ModuleName ParsedFile -> List ModuleName -> Result Errors (Dict Path (Module.Definition SourceLocation))
mapParsedFiles currentPackagePath parsedModules sortedModuleNames =
    sortedModuleNames
        |> List.filterMap
            (\moduleName ->
                parsedModules
                    |> Dict.get moduleName
            )
        |> List.map
            (\parsedFile ->
                parsedFile.rawFile
                    |> Processing.process Processing.init
                    |> ProcessedFile parsedFile
            )
        |> List.foldl
            (\processedFile moduleResultsSoFar ->
                moduleResultsSoFar
                    |> Result.andThen
                        (\modulesSoFar ->
                            mapProcessedFile currentPackagePath processedFile modulesSoFar
                        )
            )
            (Ok Dict.empty)


mapProcessedFile : Path -> ProcessedFile -> Dict Path (Module.Definition SourceLocation) -> Result Errors (Dict Path (Module.Definition SourceLocation))
mapProcessedFile currentPackagePath processedFile modulesSoFar =
    let
        modulePath =
            processedFile.file.moduleDefinition
                |> Node.value
                |> ElmModule.moduleName
                |> List.map Name.fromString
                |> Path.fromList

        moduleExpose =
            processedFile.file.moduleDefinition
                |> Node.value
                |> ElmModule.exposingList

        typesResult : Result Errors (Dict Name (AccessControlled (Type.Definition SourceLocation)))
        typesResult =
            mapDeclarationsToType processedFile.parsedFile.sourceFile moduleExpose (processedFile.file.declarations |> List.map Node.value)
                |> Result.map Dict.fromList

        valuesResult : Result Errors (Dict Name (AccessControlled (Value.Definition SourceLocation)))
        valuesResult =
            Ok Dict.empty

        moduleResult : Result Errors (Module.Definition SourceLocation)
        moduleResult =
            Result.map2 Module.Definition
                typesResult
                valuesResult
    in
    moduleResult
<<<<<<< HEAD
        |> Result.andThen (resolveLocalTypes currentPackagePath modulePath moduleResolver)
=======
        |> Result.andThen (resolveLocalTypes currentPackagePath modulePath)
>>>>>>> 1726587b
        |> Result.map
            (\m ->
                modulesSoFar
                    |> Dict.insert modulePath m
            )


mapDeclarationsToType : SourceFile -> Exposing -> List Declaration -> Result Errors (List ( Name, AccessControlled (Type.Definition SourceLocation) ))
mapDeclarationsToType sourceFile expose decls =
    decls
        |> List.filterMap
            (\decl ->
                case decl of
                    AliasDeclaration typeAlias ->
                        mapTypeAnnotation sourceFile typeAlias.typeAnnotation
                            |> Result.map
                                (\typeExp ->
                                    let
                                        isExposed =
                                            case expose of
                                                Exposing.All _ ->
                                                    True

                                                Exposing.Explicit exposeList ->
                                                    exposeList
                                                        |> List.map Node.value
                                                        |> List.any
                                                            (\topLevelExpose ->
                                                                case topLevelExpose of
                                                                    Exposing.TypeOrAliasExpose exposedName ->
                                                                        exposedName == Node.value typeAlias.name

                                                                    _ ->
                                                                        False
                                                            )

                                        name =
                                            typeAlias.name
                                                |> Node.value
                                                |> Name.fromString

                                        typeParams =
                                            typeAlias.generics
                                                |> List.map (Node.value >> Name.fromString)
                                    in
                                    ( name, withAccessControl isExposed (Type.typeAliasDefinition typeParams typeExp) )
                                )
                            |> Just

                    CustomTypeDeclaration customType ->
                        let
                            ( isTypeExposed, isCtorExposed ) =
                                case expose of
                                    Exposing.All _ ->
                                        ( True, True )

                                    Exposing.Explicit exposeList ->
                                        exposeList
                                            |> List.map Node.value
                                            |> List.filterMap
                                                (\topLevelExpose ->
                                                    case topLevelExpose of
                                                        Exposing.TypeOrAliasExpose exposedName ->
                                                            if exposedName == Node.value customType.name then
                                                                Just False

                                                            else
                                                                Nothing

                                                        Exposing.TypeExpose exposedType ->
                                                            if exposedType.name == Node.value customType.name then
                                                                case exposedType.open of
                                                                    Just _ ->
                                                                        Just True

                                                                    Nothing ->
                                                                        Just False

                                                            else
                                                                Nothing

                                                        _ ->
                                                            Nothing
                                                )
                                            |> List.head
                                            |> Maybe.map (\isOpen -> ( True, isOpen ))
                                            |> Maybe.withDefault ( False, False )

                            name =
                                customType.name
                                    |> Node.value
                                    |> Name.fromString

                            typeParams =
                                customType.generics
                                    |> List.map (Node.value >> Name.fromString)

                            ctorsResult : Result Errors (Type.Constructors SourceLocation)
                            ctorsResult =
                                customType.constructors
                                    |> List.map
                                        (\ctorNode ->
                                            let
                                                ctor =
                                                    ctorNode
                                                        |> Node.value

                                                ctorName =
                                                    ctor.name
                                                        |> Node.value
                                                        |> Name.fromString

                                                ctorArgsResult : Result Errors (List ( Name, Type SourceLocation ))
                                                ctorArgsResult =
                                                    ctor.arguments
                                                        |> List.indexedMap
                                                            (\index arg ->
                                                                mapTypeAnnotation sourceFile arg
                                                                    |> Result.map
                                                                        (\argType ->
                                                                            ( [ "arg", String.fromInt (index + 1) ]
                                                                            , argType
                                                                            )
                                                                        )
                                                            )
                                                        |> ResultList.toResult
                                                        |> Result.mapError List.concat
                                            in
                                            ctorArgsResult
                                                |> Result.map
                                                    (\ctorArgs ->
                                                        ( ctorName, ctorArgs )
                                                    )
                                        )
                                    |> ResultList.toResult
                                    |> Result.mapError List.concat
                        in
                        ctorsResult
                            |> Result.map
                                (\ctors ->
                                    ( name, withAccessControl isTypeExposed (Type.customTypeDefinition typeParams (withAccessControl isCtorExposed ctors)) )
                                )
                            |> Just

                    _ ->
                        Nothing
            )
        |> ResultList.toResult
        |> Result.mapError List.concat


mapTypeAnnotation : SourceFile -> Node TypeAnnotation -> Result Errors (Type SourceLocation)
mapTypeAnnotation sourceFile (Node range typeAnnotation) =
    let
        sourceLocation =
            range |> SourceLocation sourceFile
    in
    case typeAnnotation of
        GenericType varName ->
            Ok (Type.variable (varName |> Name.fromString) sourceLocation)

        Typed (Node _ ( moduleName, localName )) argNodes ->
            Result.map
                (\args ->
                    Type.reference (fQName [] (moduleName |> List.map Name.fromString) (Name.fromString localName)) args sourceLocation
                )
                (argNodes
                    |> List.map (mapTypeAnnotation sourceFile)
                    |> ResultList.toResult
                    |> Result.mapError List.concat
                )

        Unit ->
            Ok (Type.unit sourceLocation)

        Tupled elemNodes ->
            elemNodes
                |> List.map (mapTypeAnnotation sourceFile)
                |> ResultList.toResult
                |> Result.map (\elemTypes -> Type.tuple elemTypes sourceLocation)
                |> Result.mapError List.concat

        Record fieldNodes ->
            fieldNodes
                |> List.map Node.value
                |> List.map
                    (\( Node _ fieldName, fieldTypeNode ) ->
                        mapTypeAnnotation sourceFile fieldTypeNode
                            |> Result.map (Type.Field (fieldName |> Name.fromString))
                    )
                |> ResultList.toResult
                |> Result.map
                    (\fields ->
                        Type.record fields sourceLocation
                    )
                |> Result.mapError List.concat

        GenericRecord (Node _ argName) (Node _ fieldNodes) ->
            fieldNodes
                |> List.map Node.value
                |> List.map
                    (\( Node _ fieldName, fieldTypeNode ) ->
                        mapTypeAnnotation sourceFile fieldTypeNode
                            |> Result.map (Type.Field (fieldName |> Name.fromString))
                    )
                |> ResultList.toResult
                |> Result.map
                    (\fields ->
                        Type.extensibleRecord (argName |> Name.fromString) fields sourceLocation
                    )
                |> Result.mapError List.concat

        FunctionTypeAnnotation argTypeNode returnTypeNode ->
            Result.map2
                (\argType returnType ->
                    Type.function argType returnType sourceLocation
                )
                (mapTypeAnnotation sourceFile argTypeNode)
                (mapTypeAnnotation sourceFile returnTypeNode)


<<<<<<< HEAD
resolveLocalTypes : Path -> Path -> ModuleResolver -> Module.Definition SourceLocation -> Result Errors (Module.Definition SourceLocation)
resolveLocalTypes packagePath modulePath moduleResolver moduleDef =
    let
        rewriteTypes : Type SourceLocation -> Result Error (Type SourceLocation)
=======
resolveLocalTypes : Path -> Path -> Module.Definition SourceLocation -> Result Errors (Module.Definition SourceLocation)
resolveLocalTypes packagePath modulePath moduleDef =
    let
>>>>>>> 1726587b
        rewriteTypes =
            Rewrite.bottomUp Type.rewriteType
                (\tpe ->
                    case tpe of
<<<<<<< HEAD
                        Type.Reference refFullName args sourceLocation ->
                            let
                                refModulePath : Path
                                refModulePath =
                                    refFullName
                                        |> FQName.getModulePath

                                refLocalName : Name
                                refLocalName =
                                    refFullName
                                        |> FQName.getLocalName

                                resolvedFullNameResult : Result Resolve.Error FQName
                                resolvedFullNameResult =
                                    case moduleDef.types |> Dict.get refLocalName of
                                        Just _ ->
                                            if Path.isPrefixOf modulePath packagePath then
                                                Ok (fQName packagePath (modulePath |> List.drop (List.length packagePath)) refLocalName)

                                            else
                                                Err (Resolve.PackageNotPrefixOfModule packagePath modulePath)

                                        Nothing ->
                                            moduleResolver.resolveType (refModulePath |> List.map Name.toTitleCase) (refLocalName |> Name.toTitleCase)
                            in
                            resolvedFullNameResult
                                |> Result.map
                                    (\resolvedFullName ->
                                        Type.Reference resolvedFullName args sourceLocation
                                    )
                                |> Result.mapError ResolveError
                                |> Just
=======
                        Type.Reference fullName args sourceLocation ->
                            let
                                localName =
                                    fullName
                                        |> FQName.getLocalName
                            in
                            moduleDef.types
                                |> Dict.get localName
                                |> Maybe.map
                                    (\_ ->
                                        Type.Reference (fQName packagePath modulePath localName) args sourceLocation
                                    )
>>>>>>> 1726587b

                        _ ->
                            Nothing
                )

        rewriteValues =
            identity
    in
<<<<<<< HEAD
    Module.mapDefinition rewriteTypes rewriteValues moduleDef
=======
    moduleDef
        |> Module.mapDefinition rewriteTypes rewriteValues
        |> Ok
>>>>>>> 1726587b


withAccessControl : Bool -> a -> AccessControlled a
withAccessControl isExposed a =
    if isExposed then
        public a

    else
        private a<|MERGE_RESOLUTION|>--- conflicted
+++ resolved
@@ -20,11 +20,7 @@
 import Morphir.IR.Advanced.Package as Package
 import Morphir.IR.Advanced.Type as Type exposing (Type)
 import Morphir.IR.Advanced.Value as Value exposing (Value)
-<<<<<<< HEAD
 import Morphir.IR.FQName as FQName exposing (FQName, fQName)
-=======
-import Morphir.IR.FQName as FQName exposing (fQName)
->>>>>>> 1726587b
 import Morphir.IR.Name as Name exposing (Name)
 import Morphir.IR.Path as Path exposing (Path)
 import Morphir.ResultList as ResultList
@@ -259,11 +255,7 @@
                 valuesResult
     in
     moduleResult
-<<<<<<< HEAD
         |> Result.andThen (resolveLocalTypes currentPackagePath modulePath moduleResolver)
-=======
-        |> Result.andThen (resolveLocalTypes currentPackagePath modulePath)
->>>>>>> 1726587b
         |> Result.map
             (\m ->
                 modulesSoFar
@@ -485,21 +477,14 @@
                 (mapTypeAnnotation sourceFile returnTypeNode)
 
 
-<<<<<<< HEAD
 resolveLocalTypes : Path -> Path -> ModuleResolver -> Module.Definition SourceLocation -> Result Errors (Module.Definition SourceLocation)
 resolveLocalTypes packagePath modulePath moduleResolver moduleDef =
     let
         rewriteTypes : Type SourceLocation -> Result Error (Type SourceLocation)
-=======
-resolveLocalTypes : Path -> Path -> Module.Definition SourceLocation -> Result Errors (Module.Definition SourceLocation)
-resolveLocalTypes packagePath modulePath moduleDef =
-    let
->>>>>>> 1726587b
         rewriteTypes =
             Rewrite.bottomUp Type.rewriteType
                 (\tpe ->
                     case tpe of
-<<<<<<< HEAD
                         Type.Reference refFullName args sourceLocation ->
                             let
                                 refModulePath : Path
@@ -532,20 +517,6 @@
                                     )
                                 |> Result.mapError ResolveError
                                 |> Just
-=======
-                        Type.Reference fullName args sourceLocation ->
-                            let
-                                localName =
-                                    fullName
-                                        |> FQName.getLocalName
-                            in
-                            moduleDef.types
-                                |> Dict.get localName
-                                |> Maybe.map
-                                    (\_ ->
-                                        Type.Reference (fQName packagePath modulePath localName) args sourceLocation
-                                    )
->>>>>>> 1726587b
 
                         _ ->
                             Nothing
@@ -554,13 +525,7 @@
         rewriteValues =
             identity
     in
-<<<<<<< HEAD
     Module.mapDefinition rewriteTypes rewriteValues moduleDef
-=======
-    moduleDef
-        |> Module.mapDefinition rewriteTypes rewriteValues
-        |> Ok
->>>>>>> 1726587b
 
 
 withAccessControl : Bool -> a -> AccessControlled a
