--- conflicted
+++ resolved
@@ -148,105 +148,18 @@
         Library packageName _ packageDef ->
             packageDef
                 |> Package.modulesOrderedByDependency packageName
-<<<<<<< HEAD
-                |> List.foldl
-                    (\( moduleName, accessControlledModuleDef ) repoResultSoFar ->
-                        repoResultSoFar
-                            |> Result.andThen
-                                (\repoSoFar ->
-                                    repoSoFar
-                                        -- TODO extract values and insert into the the repo before inserting the module int the repo
-                                        |> insertModule moduleName accessControlledModuleDef.value
-                                )
-=======
-                |> Result.mapError (ModuleCycleDetected >> List.singleton)
+                |> Result.mapError (\err -> [ ModuleCycleDetected err ])
                 |> Result.andThen
                     (List.foldl
                         (\( moduleName, accessControlledModuleDef ) repoResultSoFar ->
-                            let
-                                -- extracting types from module and updating typeDependencies in repo
-                                typeDefToType : Type.Definition () -> List (Type.Type ())
-                                typeDefToType definition =
-                                    case definition of
-                                        Type.TypeAliasDefinition _ tpe ->
-                                            [ tpe ]
-
-                                        Type.CustomTypeDefinition _ accessControlledType ->
-                                            accessControlledType.value
-                                                |> Dict.toList
-                                                |> List.map Tuple.second
-                                                |> List.concat
-                                                |> List.map Tuple.second
-
-                                allTypesInModule : List ( FQName, List (Type ()) )
-                                allTypesInModule =
-                                    accessControlledModuleDef.value.types
-                                        |> Dict.toList
-                                        |> List.map
-                                            (\( name, accessControlledTypeDef ) ->
-                                                ( FQName.fQName packageName moduleName name
-                                                , typeDefToType accessControlledTypeDef.value.value
-                                                )
-                                            )
-
-                                collectRefsForTypes : List (Type ()) -> Set FQName
-                                collectRefsForTypes tpe =
-                                    tpe
-                                        |> List.map Type.collectReferences
-                                        |> List.foldl Set.union Set.empty
-
-                                updateRepoTypeDependencies : Repo -> Result Errors Repo
-                                updateRepoTypeDependencies (Repo repo) =
-                                    allTypesInModule
-                                        |> List.foldl
-                                            (\( typeFQName, typeList ) dagResultSoFar ->
-                                                dagResultSoFar
-                                                    |> Result.andThen
-                                                        (DAG.insertNode typeFQName (collectRefsForTypes typeList)
-                                                            >> Result.mapError (\(DAG.CycleDetected ( _, _, n ) _) -> [ TypeCycleDetected n ])
-                                                        )
-                                            )
-                                            (Ok repo.typeDependencies)
-                                        |> Result.map (\typeDAG -> Repo { repo | typeDependencies = typeDAG })
-
-                                -- extracting values from module and update valueDependencies in repo
-                                allValuesInModule : List ( FQName, Set FQName )
-                                allValuesInModule =
-                                    accessControlledModuleDef.value.values
-                                        |> Dict.toList
-                                        |> List.map
-                                            (\( name, accessControlledValueDef ) ->
-                                                ( FQName.fQName packageName moduleName name
-                                                , Value.collectReferences accessControlledValueDef.value.value.body
-                                                )
-                                            )
-
-                                updateRepoValueDependencies : Repo -> Result Errors Repo
-                                updateRepoValueDependencies (Repo repo) =
-                                    allValuesInModule
-                                        |> List.foldl
-                                            (\( valueFQN, valueDeps ) dagResultSoFar ->
-                                                dagResultSoFar
-                                                    |> Result.andThen
-                                                        (DAG.insertNode valueFQN valueDeps
-                                                            >> Result.mapError (\(DAG.CycleDetected ( _, _, n ) _) -> [ ValueCycleDetected n ])
-                                                        )
-                                            )
-                                            (Ok repo.valueDependencies)
-                                        |> Result.map (\valueDag -> Repo { repo | valueDependencies = valueDag })
-                            in
                             repoResultSoFar
                                 |> Result.andThen
                                     (\repoSoFar ->
                                         repoSoFar
-                                            -- TODO extract values and insert into the the repo before inserting the module int the repo
                                             |> insertModule moduleName accessControlledModuleDef.value
-                                            |> Result.andThen updateRepoTypeDependencies
-                                            |> Result.andThen updateRepoValueDependencies
                                     )
                         )
                         (Ok (empty packageName))
->>>>>>> c81fca43
                     )
 
 
