--- conflicted
+++ resolved
@@ -1,12 +1,9 @@
 {-
    Copyright 2020 Morgan Stanley
-
    Licensed under the Apache License, Version 2.0 (the "License");
    you may not use this file except in compliance with the License.
    You may obtain a copy of the License at
-
        http://www.apache.org/licenses/LICENSE-2.0
-
    Unless required by applicable law or agreed to in writing, software
    distributed under the License is distributed on an "AS IS" BASIS,
    WITHOUT WARRANTIES OR CONDITIONS OF ANY KIND, either express or implied.
@@ -26,7 +23,6 @@
 import Morphir.IR.SDK.Common exposing (tFun, tVar, toFQName, vSpec)
 import Morphir.IR.Type as Type exposing (Specification(..), Type(..))
 import Morphir.IR.Value as Value exposing (Value)
-import Morphir.Value.Error exposing (Error(..))
 import Morphir.Value.Native as Native exposing (boolLiteral, charLiteral, expectLiteral, floatLiteral, intLiteral, oneOf, returnLiteral, strictEval1, strictEval2, stringLiteral)
 
 
@@ -165,25 +161,17 @@
     , ( "equal"
       , Native.binaryStrict
             (\arg1 arg2 ->
-<<<<<<< HEAD
-                evaluateEqualArithmetic arg1 arg2 "="
-=======
                 -- We use structural equality similar to Elm with the difference that Elm fails when you try to compare
                 -- two functions but we will actually compare if the implementations are the same.
                 Ok (Value.Literal () (BoolLiteral (arg1 == arg2)))
->>>>>>> b37b89b7
             )
       )
     , ( "notEqual"
       , Native.binaryStrict
             (\arg1 arg2 ->
-<<<<<<< HEAD
-                evaluateEqualArithmetic arg1 arg2 "/="
-=======
                 -- We use structural equality similar to Elm with the difference that Elm fails when you try to compare
                 -- two functions but we will actually compare if the implementations are the same.
                 Ok (Value.Literal () (BoolLiteral (arg1 /= arg2)))
->>>>>>> b37b89b7
             )
       )
     , ( "lessThan"
@@ -211,17 +199,15 @@
             ]
       )
     , ( "toFloat"
-      , Native.unaryStrict
-            (Native.mapLiteral
-                (\lit ->
-                    case lit of
-                        IntLiteral v ->
-                            Ok (FloatLiteral (toFloat v))
-
-                        _ ->
-                            Err (ExpectedBoolLiteral lit)
-                )
-            )
+      , oneOf
+            [ strictEval1 toFloat (expectLiteral intLiteral) (returnLiteral FloatLiteral)
+            ]
+      )
+    , ( "negate"
+      , oneOf
+            [ strictEval1 Basics.negate (expectLiteral intLiteral) (returnLiteral IntLiteral)
+            , strictEval1 Basics.negate (expectLiteral floatLiteral) (returnLiteral FloatLiteral)
+            ]
       )
     ]
 
@@ -346,102 +332,4 @@
             True
 
         _ ->
-            False
-
-
-evaluateNumberArithmetic : Value () () -> Value () () -> String -> Result Error (Value () ())
-evaluateNumberArithmetic arg1 arg2 operator =
-    let
-        evalNumber v1 v2 literal =
-            case operator of
-                "+" ->
-                    Ok (Value.Literal () (literal (v1 + v2)))
-
-                "-" ->
-                    Ok (Value.Literal () (literal (v1 - v2)))
-
-                "*" ->
-                    Ok (Value.Literal () (literal (v1 * v2)))
-
-                _ ->
-                    Err (UnexpectedOperator operator)
-    in
-    case ( arg1, arg2 ) of
-        ( Value.Literal _ (FloatLiteral v1), Value.Literal _ (FloatLiteral v2) ) ->
-            evalNumber v1 v2 FloatLiteral
-
-        ( Value.Literal _ (IntLiteral v1), Value.Literal _ (IntLiteral v2) ) ->
-            evalNumber v1 v2 IntLiteral
-
-        ( Value.Literal _ (FloatLiteral v1), Value.Literal _ (IntLiteral v2) ) ->
-            evalNumber v1 (toFloat v2) FloatLiteral
-
-        ( Value.Literal _ (IntLiteral v1), Value.Literal _ (FloatLiteral v2) ) ->
-            evalNumber (toFloat v1) v2 FloatLiteral
-
-        _ ->
-            Err (ExpectedNumberTypeArguments [ arg1, arg2 ])
-
-
-evaluateBooleanArithmetic : Value () () -> Value () () -> String -> Result Error (Value () ())
-evaluateBooleanArithmetic arg1 arg2 operator =
-    let
-        evalBool : comparable -> comparable -> Result Error (Value () ())
-        evalBool v1 v2 =
-            case operator of
-                ">" ->
-                    Ok (Value.Literal () (BoolLiteral (v1 > v2)))
-
-                "<" ->
-                    Ok (Value.Literal () (BoolLiteral (v1 < v2)))
-
-                _ ->
-                    Err (UnexpectedOperator operator)
-    in
-    case ( arg1, arg2 ) of
-        ( Value.Literal _ (FloatLiteral v1), Value.Literal _ (FloatLiteral v2) ) ->
-            evalBool v1 v2
-
-        ( Value.Literal _ (IntLiteral v1), Value.Literal _ (IntLiteral v2) ) ->
-            evalBool v1 v2
-
-        ( Value.Literal _ (FloatLiteral v1), Value.Literal _ (IntLiteral v2) ) ->
-            evalBool v1 (toFloat v2)
-
-        ( Value.Literal _ (IntLiteral v1), Value.Literal _ (FloatLiteral v2) ) ->
-            evalBool (toFloat v1) v2
-
-        ( Value.Literal _ (CharLiteral v1), Value.Literal _ (CharLiteral v2) ) ->
-            evalBool v1 v2
-
-        ( Value.Literal _ (StringLiteral v1), Value.Literal _ (StringLiteral v2) ) ->
-            evalBool v1 v2
-
-        _ ->
-            Err (UnexpectedArguments [ arg1, arg2 ])
-
-
-evaluateEqualArithmetic : Value () () -> Value () () -> String -> Result Error (Value () ())
-evaluateEqualArithmetic arg1 arg2 operator =
-    let
-        evalEqual : eq -> eq -> Result Error (Value () ())
-        evalEqual v1 v2 =
-            case operator of
-                "=" ->
-                    Ok (Value.Literal () (BoolLiteral (v1 == v2)))
-
-                "/=" ->
-                    Ok (Value.Literal () (BoolLiteral (v1 /= v2)))
-
-                _ ->
-                    Err (UnexpectedOperator operator)
-    in
-    case ( arg1, arg2 ) of
-        ( Value.Literal _ (CharLiteral v1), Value.Literal _ (CharLiteral v2) ) ->
-            evalEqual v1 v2
-
-        ( Value.Literal _ (StringLiteral v1), Value.Literal _ (StringLiteral v2) ) ->
-            evalEqual v1 v2
-
-        _ ->
-            evalEqual arg1 arg2+            False