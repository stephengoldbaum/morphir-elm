--- conflicted
+++ resolved
@@ -204,15 +204,8 @@
             LambdaExpected typedValue |> Err
 
 
-<<<<<<< HEAD
-
-{- | Helper function to replace the value declared in a lambda with a specific other value -}
-
-
-=======
 {-| Helper function to replace the value declared in a lambda with a specific other value
 -}
->>>>>>> 44b61dac
 replaceLambdaArg : TypedValue -> TypedValue -> Result Error TypedValue
 replaceLambdaArg replacementValue lam =
     -- extract the name of the lambda arg and replace every variable with replacementValue
